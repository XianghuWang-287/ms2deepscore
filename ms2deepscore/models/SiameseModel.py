--- conflicted
+++ resolved
@@ -79,19 +79,12 @@
 
         if keras_model is None:
             # Create base model
-<<<<<<< HEAD
-            self.base = self.get_base_model(input_dim=self.input_dim,
-                                            dims=base_dims,
-                                            embedding_dim=embedding_dim,
-                                            dropout_rate=dropout_rate)
-=======
             self.base = self._get_base_model(input_dim=self.input_dim,
                                              dims=base_dims,
                                              embedding_dim=embedding_dim,
                                              dropout_rate=dropout_rate,
                                              l1_reg=l1_reg,
                                              l2_reg=l2_reg)
->>>>>>> c8c50674
             # Create head model
             self.model = self._get_head_model(input_dim=self.input_dim,
                                               base_model=self.base)
@@ -113,11 +106,12 @@
             f.attrs['spectrum_binner'] = self.spectrum_binner.to_json()
 
     @staticmethod
-<<<<<<< HEAD
     def get_base_model(input_dim: int,
                        dims: Tuple[int, ...] = (600, 500, 500),
                        embedding_dim: int = 400,
                        dropout_rate: float = 0.25,
+                       l1_reg: float = 1e-6,
+                       l2_reg: float = 1e-6,
                        dropout_always_on: bool = False) -> keras.Model:
         """Create base model for Siamaese network.
 
@@ -132,22 +126,25 @@
             Dimension of the embedding (i.e. the output of the base model)
         dropout_rate
             Dropout rate to be used in the base model
+        l1_reg
+            L1 regularization rate. Default is 1e-6.
+        l2_reg
+            L2 regularization rate. Default is 1e-6.
         dropout_always_on
             Default is False in which case dropout layers will only be active during
             model training, but switched off during inference. When set to True,
             dropout layers will always be on, which is used for ensembling via
             Monte Carlo dropout.
         """
+        # pylint: disable=too-many-arguments
         model_input = Input(shape=input_dim, name='base_input')
         for i, dim in enumerate(dims):
             if i == 0:
                 model_layer = Dense(dim, activation='relu', name='dense'+str(i+1),
-                                    kernel_regularizer=keras.regularizers.l1_l2(l1=1e-6, l2=1e-6))(
+                                    kernel_regularizer=keras.regularizers.l1_l2(l1=l1_reg, l2=l2_reg))(
                    model_input)
             else:
-                model_layer = Dense(dim, activation='relu', name='dense'+str(i+1),
-                                    kernel_regularizer=keras.regularizers.l1_l2(l1=1e-6, l2=1e-6))(
-                   model_layer)
+                model_layer = Dense(dim, activation='relu', name='dense'+str(i+1))(model_layer)
             model_layer = BatchNormalization(name='normalization'+str(i+1))(model_layer)
             if dropout_always_on:
                 model_layer = Dropout(dropout_rate, name='dropout'+str(i+1))(model_layer,
@@ -156,29 +153,6 @@
                 model_layer = Dropout(dropout_rate, name='dropout'+str(i+1))(model_layer)
 
         embedding = Dense(embedding_dim, activation='relu', name='embedding')(model_layer)
-=======
-    def _get_base_model(input_dim: int,
-                        dims: Tuple[int, ...] = (600, 500, 500),
-                        embedding_dim: int = 400,
-                        dropout_rate: float = 0.25,
-                        l1_reg: float = 1e-6,
-                        l2_reg: float = 1e-6):
-        # pylint: disable=too-many-arguments
-        model_input = keras.layers.Input(shape=input_dim, name='base_input')
-        for i, dim in enumerate(dims):
-            if i == 0:
-                model_layer = keras.layers.Dense(dim, activation='relu', name='dense'+str(i+1),
-                                               kernel_regularizer=keras.regularizers.l1_l2(l1=l1_reg, l2=l2_reg))(
-                   model_input)
-            else:
-                model_layer = keras.layers.Dense(dim, activation='relu',
-                                                 name='dense'+str(i+1))(model_layer)
-            model_layer = keras.layers.BatchNormalization(name='normalization'+str(i+1))(model_layer)
-            model_layer = keras.layers.Dropout(dropout_rate, name='dropout'+str(i+1))(model_layer)
-
-        embedding = keras.layers.Dense(embedding_dim, activation='relu',
-                                       name='embedding')(model_layer)
->>>>>>> c8c50674
         return keras.Model(model_input, embedding, name='base')
 
     @staticmethod
