--- conflicted
+++ resolved
@@ -18,11 +18,13 @@
     spectrum1: BinnedSpectrumType
     spectrum2: BinnedSpectrumType
 
+
 class DataGeneratorBase(Sequence):
     def __init__(self, binned_spectrums: List[BinnedSpectrumType],
                  reference_scores_df: pd.DataFrame,
                  spectrum_binner: SpectrumBinner, **settings):
         """Base for data generator generating data for a siamese model.
+
         Parameters
         ----------
         binned_spectrums
@@ -35,6 +37,7 @@
             identical to the index.
         dim
             Input vector dimension.
+
         As part of **settings, defaults for the following parameters can be set:
         batch_size
             Number of pairs per batch. Default=32.
@@ -71,15 +74,6 @@
         random_seed
             Specify random seed for reproducible random number generation.
         """
-<<<<<<< HEAD
-        self._validate_labels(reference_scores_df)
-        # Set all other settings to input (or otherwise to defaults):
-        self._set_generator_parameters(**settings)
-        self.binned_spectrums = binned_spectrums
-        self.reference_scores_df = self._exclude_nans_from_labels(reference_scores_df)
-        self.reference_scores_df = self._transform_to_inchikey14(self.reference_scores_df)
-        self._collect_and_validate_inchikeys()
-=======
         self.reference_scores_df = _clean_reference_scores_df(reference_scores_df)
 
         self.binned_spectrums = binned_spectrums
@@ -89,7 +83,6 @@
 
         # Set all other settings to input (or otherwise to defaults):
         self._set_generator_parameters(**settings)
->>>>>>> 1a11ca79
         self.dim = len(spectrum_binner.known_bins)
         additional_metadata = spectrum_binner.additional_metadata
         if len(additional_metadata) > 0:
@@ -104,39 +97,12 @@
         """
         for inchikey in np.unique(self.spectrum_inchikeys):
             assert inchikey in self.reference_scores_df.index, \
-<<<<<<< HEAD
-                f"InChIKey: {inchikey} in given spectrum not found in reference scores"
-        inchikeys = self.reference_scores_df.index
-        if len(set(inchikeys)) != len(inchikeys):
-            msg = f"Duplicate InChIKeys-14 detected in reference_scores_df: {list(inchikeys[inchikeys.duplicated()])}"
-            raise ValueError(msg)
-    @staticmethod
-    def _validate_labels(reference_scores_df: pd.DataFrame):
-        if set(reference_scores_df.index) != set(reference_scores_df.columns):
-            raise ValueError("index and columns of reference_scores_df are not identical")
-    @staticmethod
-    def _transform_to_inchikey14(reference_scores_df: pd.DataFrame):
-        """Transform index and column names from potential full InChIKeys to InChIKey14"""
-        reference_scores_df.index = [x[:14] for x in reference_scores_df.index]
-        reference_scores_df.columns = [x[:14] for x in reference_scores_df.columns]
-        return reference_scores_df
-    @staticmethod
-    def _exclude_nans_from_labels(reference_scores_df: pd.DataFrame):
-        """Exclude nans in reference_scores_df, exclude columns and rows if there is any NaN
-        value"""
-        clean_df = reference_scores_df.dropna(axis='rows')  # drop rows with any NaN
-        clean_df = clean_df[clean_df.index]  # drop corresponding columns
-        n_dropped = len(reference_scores_df) - len(clean_df)
-        if n_dropped > 0:
-            print(f"{n_dropped} nans among {len(reference_scores_df)} labels will be excluded.")
-        return clean_df
-=======
                 f"InChIKey {inchikey} in given spectrum not found in reference scores"
 
->>>>>>> 1a11ca79
     def _set_generator_parameters(self, **settings):
         """Set parameter for data generator. Use below listed defaults unless other
         input is provided.
+
         Parameters
         ----------
         batch_size
@@ -176,21 +142,6 @@
         additional_inputs
             Array of additional values to be used in training for e.g. ["precursor_mz", "parent_mass"]
         """
-<<<<<<< HEAD
-        defaults = dict(
-            batch_size=32,
-            num_turns=1,
-            ignore_equal_pairs=True,
-            shuffle=True,
-            same_prob_bins=[(0, 0.5), (0.5, 1)],
-            augment_removal_max=0.3,
-            augment_removal_intensity=0.2,
-            augment_intensity=0.4,
-            augment_noise_max=10,
-            augment_noise_intensity=0.01,
-            use_fixed_set=False
-        )
-=======
         defaults = {
             "batch_size": 32,
             "num_turns": 1,
@@ -205,7 +156,6 @@
             "use_fixed_set": False,
             "random_seed": None,
         }
->>>>>>> 1a11ca79
 
         # Set default parameters or replace by **settings input
         for key, value in defaults.items():
@@ -221,10 +171,12 @@
             assert isinstance(settings["random_seed"], int), "Random seed must be integer number."
             np.random.seed(settings["random_seed"])
         self.settings = settings
+
     def _find_match_in_range(self, inchikey1, target_score_range):
         """Randomly pick ID for a pair with inchikey_id1 that has a score in
         target_score_range. When no such score exists, iteratively widen the range
         in steps of 0.1.
+
         Parameters
         ----------
         inchikey1
@@ -247,8 +199,10 @@
                 inchikey2 = np.random.choice(matching_inchikeys)
             extend_range += 0.1
         return inchikey2
+
     def __getitem__(self, batch_index: int):
         """Generate one batch of data.
+
         If use_fixed_set=True we try retrieving the batch from self.fixed_set (or store it if
         this is the first epoch). This ensures a fixed set of data is generated each epoch.
         """
@@ -262,6 +216,7 @@
             # Store batches for later epochs
             self.fixed_set[batch_index] = (X, y)
         return X, y
+
     def _data_augmentation(self, spectrum_binned):
         """Data augmentation.
         Parameters
@@ -290,6 +245,7 @@
         if self.settings["augment_noise_max"] and self.settings["augment_noise_max"] > 0:
             idx, values = self._peak_addition(idx, values)
         return idx, values
+
     def _peak_addition(self, idx, values):
         """
         For each of between 0-augment_noise_max randomly selected zero-intensity bins
@@ -302,6 +258,7 @@
         new_values = self.settings["augment_noise_intensity"] * np.random.random(len(idx_noise_peaks))
         values = np.concatenate((values, new_values))
         return idx, values
+
     def _get_spectrum_with_inchikey(self, inchikey: str) -> BinnedSpectrumType:
         """
         Get a random spectrum matching the `inchikey` argument. NB: A compound (identified by an
@@ -310,6 +267,7 @@
         matching_spectrum_id = np.where(self.spectrum_inchikeys == inchikey)[0]
         assert len(matching_spectrum_id) > 0, "No matching inchikey found (note: expected first 14 characters)"
         return self.binned_spectrums[np.random.choice(matching_spectrum_id)]
+
     def __data_generation(self, spectrum_pairs: Iterator[SpectrumPair]):
         """Generates data containing batch_size samples"""
         container_list = []
@@ -327,13 +285,9 @@
             y = []
             for container in container_list:
                 X[0].append(container.spectrum_values_left)
-<<<<<<< HEAD
-                X[1].append(np.array(np.ravel(container.additional_inputs_left))) #Using ravel instead of squeeze, since squeeze returns 0D arrays when only one extra feature is given. This can give unexpected behaviour
-=======
                 # Using ravel instead of squeeze, since squeeze returns 0D arrays.
                 # This can give unexpected behaviour, when only one extra feature is given.
                 X[1].append(np.array(np.ravel(container.additional_inputs_left)))
->>>>>>> 1a11ca79
                 X[2].append(container.spectrum_values_right)
                 X[3].append(np.array(np.ravel(container.additional_inputs_right)))
 
@@ -341,6 +295,7 @@
 
             # important to return lists of arrays
             return [np.array(X[0]), np.array(X[1]), np.array(X[2]), np.array(X[3])], np.asarray(y).astype('float32')
+
         # else
         X = [[], []]
         y = []
@@ -349,6 +304,7 @@
             X[1].append(container.spectrum_values_right)
             y.append(container.tanimoto_score)
         return [np.array(X[0]), np.array(X[1])], np.asarray(y).astype('float32')
+
     def _spectrum_pair_generator(self, batch_index: int) -> Iterator[SpectrumPair]:
         """
         Generator of spectrum pairs within a batch, inheriting classes should implement this.
@@ -413,6 +369,7 @@
         # TODO: this means we don't see all data every epoch, because the last half-empty batch
         #  is omitted. I guess that is expected behavior? --> Yes, with the shuffling in each epoch that seem OK to me (and makes the code easier).
         return int(self.settings["num_turns"]) * int(np.floor(len(self.binned_spectrums) / self.settings["batch_size"]))
+
     def _spectrum_pair_generator(self, batch_index: int) -> Iterator[SpectrumPair]:
         """
         Generate spectrum pairs for batch. For each 'source' spectrum, get the inchikey and
@@ -430,25 +387,13 @@
             inchikey2 = self._find_match_in_range(inchikey1, target_score_range)
             spectrum2 = self._get_spectrum_with_inchikey(inchikey2)
             yield SpectrumPair(spectrum1, spectrum2)
+
     def on_epoch_end(self):
         """Updates indexes after each epoch"""
         self.indexes = np.tile(np.arange(len(self.binned_spectrums)), int(self.settings["num_turns"]))
         if self.settings["shuffle"]:
             np.random.shuffle(self.indexes)
-<<<<<<< HEAD
-    @staticmethod
-    def _exclude_nans_from_labels(reference_scores_df: pd.DataFrame):
-        """Exclude nans in reference_scores_df, exclude columns and rows if there is any NaN
-        value"""
-        clean_df = reference_scores_df.dropna(axis='rows')  # drop rows with any NaN
-        clean_df = clean_df[clean_df.index]  # drop corresponding columns
-        n_dropped = len(reference_scores_df) - len(clean_df)
-        if n_dropped > 0:
-            print(f"{n_dropped} nans among {len(reference_scores_df)} labels will be excluded.")
-        return clean_df
-=======
-
->>>>>>> 1a11ca79
+
     def _exclude_not_selected_inchikeys(self, reference_scores_df: pd.DataFrame) -> pd.DataFrame:
         """Exclude rows and columns of reference_scores_df for all InChIKeys which are not
         present in the binned_spectrums."""
@@ -645,6 +590,7 @@
 
         # Go through all indexes
         indexes = self.indexes[batch_index * batch_size:(batch_index + 1) * batch_size]
+
         for index in indexes:
             inchikey1 = self.reference_scores_df.index[index]
             # Randomly pick the desired target score range and pick matching inchikey
@@ -654,12 +600,14 @@
             spectrum1 = self._get_spectrum_with_inchikey(inchikey1)
             spectrum2 = self._get_spectrum_with_inchikey(inchikey2)
             yield SpectrumPair(spectrum1, spectrum2)
+
     @ staticmethod
     def _data_selection(reference_scores_df, selected_inchikeys):
         """
         Select labeled data to generate from based on `selected_inchikeys`
         """
         return reference_scores_df.loc[selected_inchikeys, selected_inchikeys]
+
     def on_epoch_end(self):
         """Updates indexes after each epoch"""
         self.indexes = np.tile(np.arange(len(self.reference_scores_df)), int(self.settings["num_turns"]))
@@ -685,10 +633,6 @@
         for additional_input in additional_inputs:
             self.additional_inputs_left.append([float(self.spectrum_left.get(additional_input))])
             self.additional_inputs_right.append([float(self.spectrum_right.get(additional_input))])
-<<<<<<< HEAD
-        self.tanimoto_score = tanimoto_score
-=======
-
         self.tanimoto_score = tanimoto_score
 
 
@@ -727,5 +671,4 @@
     inchikeys = reference_scores_df.index
     if len(set(inchikeys)) != len(inchikeys):
         msg = f"Duplicate InChIKeys-14 detected in reference_scores_df: {list(inchikeys[inchikeys.duplicated()])}"
-        raise ValueError(msg)
->>>>>>> 1a11ca79
+        raise ValueError(msg)