""" Data generators for training/inference with siamese Keras model.
"""
from typing import List, Iterator, NamedTuple
import numpy as np
import pandas as pd
from tensorflow.keras.utils import Sequence

from .typing import BinnedSpectrumType

# Set random seed for reproducibility
np.random.seed(42)


class SpectrumPair(NamedTuple):
    """
    Represents a pair of binned spectrums
    """
    spectrum1: BinnedSpectrumType
    spectrum2: BinnedSpectrumType


class DataGeneratorBase(Sequence):
    def __init__(self, binned_spectrums: List[BinnedSpectrumType],
                 reference_scores_df: pd.DataFrame, dim: int, **settings):
        """Base for data generator generating data for a siamese model.

        Parameters
        ----------
        binned_spectrums
            List of BinnedSpectrum objects with the binned peak positions and intensities.
        reference_scores_df
            Pandas DataFrame with reference similarity scores (=labels) for compounds identified
            by inchikeys (first 14 characters). Columns and index should be inchikeys, the value
            in a row x column depicting the similarity score for that pair. Must be symmetric
            (reference_scores_df[i,j] == reference_scores_df[j,i]) and column names should be
            identical to the index.
        dim
            Input vector dimension.

        As part of **settings, defaults for the following parameters can be set:
        batch_size
            Number of pairs per batch. Default=32.
        num_turns
            Number of pairs for each InChiKey14 during each epoch. Default=1.
        shuffle
            Set to True to shuffle IDs every epoch. Default=True
        ignore_equal_pairs
            Set to True to ignore pairs of two identical spectra. Default=True
        same_prob_bins
            List of tuples that define ranges of the true label to be trained with
            equal frequencies. Default is set to [(0, 0.5), (0.5, 1)], which means
            that pairs with scores <=0.5 will be picked as often as pairs with scores
            > 0.5.
        augment_removal_max
            Maximum fraction of peaks (if intensity < below augment_removal_intensity)
            to be removed randomly. Default is set to 0.2, which means that between
            0 and 20% of all peaks with intensities < augment_removal_intensity
            will be removed.
        augment_removal_intensity
            Specifying that only peaks with intensities < max_intensity will be removed.
        augment_intensity
            Change peak intensities by a random number between 0 and augment_intensity.
            Default=0.1, which means that intensities are multiplied by 1+- a random
            number within [0, 0.1].
        """

        self._validate_labels(reference_scores_df)

        # Set all other settings to input (or otherwise to defaults):
        self._set_generator_parameters(**settings)
        self.binned_spectrums = binned_spectrums
        self.reference_scores_df = self._exclude_nans_from_labels(reference_scores_df)
        self.reference_scores_df = self._transform_to_inchikey14(self.reference_scores_df)
        self._collect_and_validate_inchikeys()
        self.dim = dim

<<<<<<< HEAD
    def _collect_inchikeys(self):
=======
    def _collect_and_validate_inchikeys(self):
>>>>>>> 2511dc28
        """Collect all inchikeys14 (first 14 characters) of all binned_spectrums
        and check if all are present in the reference scores as well.
        """
        self.spectrum_inchikeys = np.array([s.get("inchikey")[:14] for s in self.binned_spectrums])
        for inchikey in np.unique(self.spectrum_inchikeys):
            assert inchikey in self.reference_scores_df.index, \
                "InChIKey in given spectrum not found in reference scores"

    @staticmethod
    def _validate_labels(reference_scores_df: pd.DataFrame):
        if set(reference_scores_df.index) != set(reference_scores_df.columns):
            raise ValueError("index and columns of reference_scores_df are not identical")

    @staticmethod
    def _transform_to_inchikey14(reference_scores_df: pd.DataFrame):
        """Transform index and column names from potential full InChIKeys to InChIKey14"""
        reference_scores_df.index = [x[:14] for x in reference_scores_df.index]
        reference_scores_df.columns = [x[:14] for x in reference_scores_df.columns]
        return reference_scores_df

    @staticmethod
    def _exclude_nans_from_labels(reference_scores_df: pd.DataFrame):
        """Exclude nans in reference_scores_df, exclude columns and rows if there is any NaN
        value"""
        clean_df = reference_scores_df.dropna(axis='rows')  # drop rows with any NaN
        clean_df = clean_df[clean_df.index]  # drop corresponding columns
        n_dropped = len(reference_scores_df) - len(clean_df)
        if n_dropped > 0:
            print(f"{n_dropped} nans among {len(reference_scores_df)} labels will be excluded.")
        return clean_df

    def _set_generator_parameters(self, **settings):
        """Set parameter for data generator. Use below listed defaults unless other
        input is provided.

        Parameters
        ----------
        batch_size
            Number of pairs per batch. Default=32.
        num_turns
            Number of pairs for each InChiKey14 during each epoch. Default=1
        shuffle
            Set to True to shuffle IDs every epoch. Default=True
        ignore_equal_pairs
            Set to True to ignore pairs of two identical spectra. Default=True
        same_prob_bins
            List of tuples that define ranges of the true label to be trained with
            equal frequencies. Default is set to [(0, 0.5), (0.5, 1)], which means
            that pairs with scores <=0.5 will be picked as often as pairs with scores
            > 0.5.
        augment_removal_max
            Maximum fraction of peaks (if intensity < below augment_removal_intensity)
            to be removed randomly. Default is set to 0.2, which means that between
            0 and 20% of all peaks with intensities < augment_removal_intensity
            will be removed.
        augment_removal_intensity
            Specifying that only peaks with intensities < max_intensity will be removed.
        augment_intensity
            Change peak intensities by a random number between 0 and augment_intensity.
            Default=0.1, which means that intensities are multiplied by 1+- a random
            number within [0, 0.1].
        """
        defaults = dict(
            batch_size=32,
            num_turns=1,
            ignore_equal_pairs=True,
            shuffle=True,
            same_prob_bins=[(0, 0.5), (0.5, 1)],
            augment_removal_max= 0.3,
            augment_removal_intensity=0.2,
            augment_intensity=0.4,
            augment_noise_max=10,
            augment_noise_intensity=0.01,
        )

        # Set default parameters or replace by **settings input
        for key in defaults:
            if key in settings:
                print("The value for {} is set from {} (default) to {}".format(key, defaults[key],
                                                                              settings[key]))
            else:
                settings[key] = defaults[key]
        assert 0.0 <= settings["augment_removal_max"] <= 1.0, "Expected value within [0,1]"
        assert 0.0 <= settings["augment_removal_intensity"] <= 1.0, "Expected value within [0,1]"
        self.settings = settings

    def _find_match_in_range(self, inchikey1, target_score_range, max_range=0.4):
        """Randomly pick ID for a pair with inchikey_id1 that has a score in
        target_score_range. When no such score exists, iteratively widen the range
        in steps of 0.1 until a max of max_range. If still no match is found take
        a random ID.
        Parameters
        ----------
        inchikey1
            Inchikey (first 14 characters) to be paired up with another compound within
            target_score_range.
        target_score_range
            lower and upper bound of label (score) to find an ID of.
        """
        # Part 1 - find match within range (or expand range iteratively)
        extend_range = 0
        low, high = target_score_range
        inchikey2 = None
        while extend_range < max_range:
            matching_inchikeys = self.reference_scores_df.index[
                (self.reference_scores_df[inchikey1] > low - extend_range)
                & (self.reference_scores_df[inchikey1] <= high + extend_range)]
            if self.settings["ignore_equal_pairs"]:
                matching_inchikeys = matching_inchikeys[matching_inchikeys != inchikey1]
            if len(matching_inchikeys) > 0:
                inchikey2 = np.random.choice(matching_inchikeys)
                break
            extend_range += 0.1

        # Part 2 - if still no match is found take the inchikey that has highest similarity score
        # with inchikey1
        # TODO: Why are we taking the highest score here? Shouldn't we take the one that is closest
        #  to the center of the bin?
        if not inchikey2:
            inchikey2 = self.reference_scores_df[inchikey1][self.reference_scores_df.index != inchikey1].idxmax()

        return inchikey2

    def __getitem__(self, batch_index: int):
        """Generate one batch of data"""
        spectrum_pairs = self._spectrum_pair_generator(batch_index)
        X, y = self.__data_generation(spectrum_pairs)
        return X, y

    def _data_augmentation(self, spectrum_binned):
        """Data augmentation.
        Parameters
        ----------
        spectrum_binned
            Dictionary with the binned peak positions and intensities.
        """
        idx = np.array([int(x) for x in spectrum_binned.keys()])
        values = np.array(list(spectrum_binned.values()))
        # Augmentation 1: peak removal (peaks < augment_removal_max)
        if self.settings["augment_removal_max"] or self.settings["augment_removal_intensity"]:
            # TODO: Factor out function with documentation + example?
            indices_select = np.where(values < self.settings["augment_removal_max"])[0]
            removal_part = np.random.random(1) * self.settings["augment_removal_max"]
            indices_select = np.random.choice(indices_select,
                                              int(np.ceil((1 - removal_part)*len(indices_select))))
            indices = np.concatenate((indices_select,
                                      np.where(values >= self.settings["augment_removal_intensity"])[0]))
            if len(indices) > 0:
                idx = idx[indices]
                values = values[indices]
        # Augmentation 2: Change peak intensities
        if self.settings["augment_intensity"]:
            # TODO: Factor out function with documentation + example?
            values = (1 - self.settings["augment_intensity"] * 2 * (np.random.random(values.shape) - 0.5)) * values
        # Augmentation 3: Add noise peaks
        if self.settings["augment_noise_max"] and self.settings["augment_noise_max"] > 0:
            n_noise_peaks = np.random.randint(0, self.settings["augment_noise_max"])
            #indices_possible = np.array([i for i in range(self.dim) if i not in idx])
            idx_noise = np.array([x for x in np.random.randint(0, self.dim, n_noise_peaks) if x not in idx]).astype("int")
            idx = np.concatenate((idx, idx_noise))
            values = np.concatenate((values,
                                     self.settings["augment_noise_intensity"] * np.random.random(len(idx_noise))))
        return idx, values

    def _get_spectrum_with_inchikey(self, inchikey: str) -> BinnedSpectrumType:
        """
        Get a random spectrum matching the `inchikey` argument. NB: A compound (identified by an
        inchikey) can have multiple measured spectrums in a binned spectrum dataset.
        """
        matching_spectrum_id = np.where(self.spectrum_inchikeys == inchikey)[0]
        return self.binned_spectrums[np.random.choice(matching_spectrum_id)]

    def __data_generation(self, spectrum_pairs: Iterator[SpectrumPair]):
        """Generates data containing batch_size samples"""
        # Initialization
        X = [np.zeros((self.settings["batch_size"], self.dim)) for i in range(2)]
        y = np.zeros((self.settings["batch_size"],))

        # Generate data
        for i_pair, pair in enumerate(spectrum_pairs):
            for i_spectrum, spectrum in enumerate(pair):
                idx, values = self._data_augmentation(spectrum.binned_peaks)
                X[i_spectrum][i_pair, idx] = values
            y[i_pair] = self.reference_scores_df[pair[0].get("inchikey")[:14]][pair[1].get("inchikey")[:14]]

        return X, y

    def _spectrum_pair_generator(self, batch_index: int) -> Iterator[SpectrumPair]:
        """
        Generator of spectrum pairs within a batch, inheriting classes should implement this.
        """
        raise NotImplementedError()


class DataGeneratorAllSpectrums(DataGeneratorBase):
    """Generates data for training a siamese Keras model
    This generator will provide training data by picking each training spectrum
    in binned_spectrums num_turns times in every epoch and pairing it with a randomly chosen
    other spectrum that corresponds to a reference score as defined in same_prob_bins.
    """
    def __init__(self, binned_spectrums: List[BinnedSpectrumType],
                 reference_scores_df: pd.DataFrame, dim: int, **settings):
        """Generates data for training a siamese Keras model.
        Parameters
        ----------
        binned_spectrums
            List of BinnedSpectrum objects with the binned peak positions and intensities.
        reference_scores_df
            Pandas DataFrame with reference similarity scores (=labels) for compounds identified
            by inchikeys. Columns and index should be inchikeys, the value in a row x column
            depicting the similarity score for that pair. Must be symmetric
            (reference_scores_df[i,j] == reference_scores_df[j,i]) and column names should be
            identical to the index.
        dim
            Input vector dimension.
        As part of **settings, defaults for the following parameters can be set:
        batch_size
            Number of pairs per batch. Default=32.
        num_turns
            Number of pairs for each InChiKey during each epoch. Default=1.
        shuffle
            Set to True to shuffle IDs every epoch. Default=True
        ignore_equal_pairs
            Set to True to ignore pairs of two identical spectra. Default=True
        same_prob_bins
            List of tuples that define ranges of the true label to be trained with
            equal frequencies. Default is set to [(0, 0.5), (0.5, 1)], which means
            that pairs with scores <=0.5 will be picked as often as pairs with scores
            > 0.5.
        augment_removal_max
            Maximum fraction of peaks (if intensity < below augment_removal_intensity)
            to be removed randomly. Default is set to 0.2, which means that between
            0 and 20% of all peaks with intensities < augment_removal_intensity
            will be removed.
        augment_removal_intensity
            Specifying that only peaks with intensities < max_intensity will be removed.
        augment_intensity
            Change peak intensities by a random number between 0 and augment_intensity.
            Default=0.1, which means that intensities are multiplied by 1+- a random
            number within [0, 0.1].
        """
        super().__init__(binned_spectrums, reference_scores_df, dim, **settings)
        self.reference_scores_df = self._exclude_not_selected_inchikeys(self.reference_scores_df)
        self.on_epoch_end()

    def __len__(self):
        """Denotes the number of batches per epoch"""
        # TODO: this means we don't see all data every epoch, because the last half-empty batch
        #  is omitted. I guess that is expected behavior? --> Yes, with the shuffling in each epoch that seem OK to me (and makes the code easier).
        return int(self.settings["num_turns"]) * int(np.floor(len(self.binned_spectrums) / self.settings["batch_size"]))

    def _spectrum_pair_generator(self, batch_index: int) -> Iterator[SpectrumPair]:
        """
        Generate spectrum pairs for batch. For each 'source' spectrum, get the inchikey and
        find an inchikey in the desired target score range. Then randomly get a spectrums for
        the maching inchikey.
        """
        same_prob_bins = self.settings["same_prob_bins"]
        batch_size = self.settings["batch_size"]
        indexes = self.indexes[batch_index*batch_size:(batch_index+1)*batch_size]
        for index in indexes:
            spectrum1 = self.binned_spectrums[index]
            inchikey1 = spectrum1.get("inchikey")[:14]

            # Randomly pick the desired target score range and pick matching ID
            target_score_range = same_prob_bins[np.random.choice(np.arange(len(same_prob_bins)))]
            inchikey2 = self._find_match_in_range(inchikey1, target_score_range)
            spectrum2 = self._get_spectrum_with_inchikey(inchikey2)
            yield SpectrumPair(spectrum1, spectrum2)

    def on_epoch_end(self):
        """Updates indexes after each epoch"""
        self.indexes = np.tile(np.arange(len(self.binned_spectrums)), int(self.settings["num_turns"]))
        if self.settings["shuffle"]:
            np.random.shuffle(self.indexes)

    @staticmethod
    def _exclude_nans_from_labels(reference_scores_df: pd.DataFrame):
        """Exclude nans in reference_scores_df, exclude columns and rows if there is any NaN
        value"""
        clean_df = reference_scores_df.dropna(axis='rows')  # drop rows with any NaN
        clean_df = clean_df[clean_df.index]  # drop corresponding columns
        n_dropped = len(reference_scores_df) - len(clean_df)
        if n_dropped > 0:
            print(f"{n_dropped} nans among {len(reference_scores_df)} labels will be excluded.")
        return clean_df

    def _exclude_not_selected_inchikeys(self, reference_scores_df: pd.DataFrame) -> pd.DataFrame:
        """Exclude rows and columns of reference_scores_df for all InChIKeys which are not
        present in the binned_spectrums."""
        inchikeys_in_selection = {s.get("inchikey")[:14] for s in self.binned_spectrums}
        clean_df = reference_scores_df.loc[reference_scores_df.index.isin(inchikeys_in_selection),
                                 reference_scores_df.columns.isin(inchikeys_in_selection)]
        n_dropped = len(self.reference_scores_df) - len(clean_df)
        if n_dropped > 0:
            print(f"{len(clean_df)} out of {len(self.reference_scores_df)} InChIKeys found in selected spectrums.")
        return clean_df


class DataGeneratorAllInchikeys(DataGeneratorBase):
    """Generates data for training a siamese Keras model
    This generator will provide training data by picking each training InchiKey
    listed in *selected_inchikeys* num_turns times in every epoch. It will then randomly
    pick one the spectra corresponding to this InchiKey (if multiple) and pair it
    with a randomly chosen other spectrum that corresponds to a reference score
    as defined in same_prob_bins.
    """
    def __init__(self, binned_spectrums: List[BinnedSpectrumType], selected_inchikeys: list,
                 reference_scores_df: pd.DataFrame, dim: int, **settings):
        """Generates data for training a siamese Keras model.
        Parameters
        ----------
        binned_spectrums
            List of BinnedSpectrum objects with the binned peak positions and intensities.
        reference_scores_df
            Pandas DataFrame with reference similarity scores (=labels) for compounds identified
            by inchikeys. Columns and index should be inchikeys, the value in a row x column
            depicting the similarity score for that pair. Must be symmetric
            (reference_scores_df[i,j] == reference_scores_df[j,i]) and column names should be identical to the index.
        selected_inchikeys
            List of inchikeys to use for training.
        dim
            Input vector dimension.
        As part of **settings, defaults for the following parameters can be set:
        batch_size
            Number of pairs per batch. Default=32.
        num_turns
            Number of pairs for each InChiKey during each epoch. Default=1
        shuffle
            Set to True to shuffle IDs every epoch. Default=True
        ignore_equal_pairs
            Set to True to ignore pairs of two identical spectra. Default=True
        same_prob_bins
            List of tuples that define ranges of the true label to be trained with
            equal frequencies. Default is set to [(0, 0.5), (0.5, 1)], which means
            that pairs with scores <=0.5 will be picked as often as pairs with scores
            > 0.5.
        augment_removal_max
            Maximum fraction of peaks (if intensity < below augment_removal_intensity)
            to be removed randomly. Default is set to 0.2, which means that between
            0 and 20% of all peaks with intensities < augment_removal_intensity
            will be removed.
        augment_removal_intensity
            Specifying that only peaks with intensities < max_intensity will be removed.
        augment_intensity
            Change peak intensities by a random number between 0 and augment_intensity.
            Default=0.1, which means that intensities are multiplied by 1+- a random
            number within [0, 0.1].
        """
        super().__init__(binned_spectrums, reference_scores_df, dim, **settings)
        self.reference_scores_df = self._data_selection(reference_scores_df, selected_inchikeys)
        self.on_epoch_end()

    def __len__(self):
        """Denotes the number of batches per epoch"""
        # TODO: this means we don't see all data every epoch, because the last half-empty batch
        #  is omitted. I guess that is expected behavior? --> Yes, with the shuffling in each epoch that seem OK to me (and makes the code easier).
        return int(self.settings["num_turns"]) * int(np.floor(len(self.reference_scores_df) / self.settings[
            "batch_size"]))

    def _spectrum_pair_generator(self, batch_index: int) -> Iterator[SpectrumPair]:
        """
        Generate spectrum pairs for batch. For each 'source' inchikey pick an inchikey in the
        desired target score range. Then randomly get spectrums for this pair of inchikeys.
        """
        same_prob_bins = self.settings["same_prob_bins"]
        batch_size = self.settings["batch_size"]
        # Go through all indexes
        indexes = self.indexes[batch_index * batch_size:(batch_index + 1) * batch_size]

        for index in indexes:
            inchikey1 = self.reference_scores_df.index[index]
            # Randomly pick the desired target score range and pick matching inchikey
            target_score_range = same_prob_bins[np.random.choice(np.arange(len(same_prob_bins)))]
            inchikey2 = self._find_match_in_range(inchikey1, target_score_range)
            spectrum1 = self._get_spectrum_with_inchikey(inchikey1)
            spectrum2 = self._get_spectrum_with_inchikey(inchikey2)
            yield SpectrumPair(spectrum1, spectrum2)

    @staticmethod
    def _data_selection(reference_scores_df, selected_inchikeys):
        """
        Select labeled data to generate from based on `selected_inchikeys`
        """
        return reference_scores_df.loc[selected_inchikeys, selected_inchikeys]

    def on_epoch_end(self):
        """Updates indexes after each epoch"""
        self.indexes = np.tile(np.arange(len(self.reference_scores_df)), int(self.settings["num_turns"]))
        if self.settings["shuffle"]:
            np.random.shuffle(self.indexes)<|MERGE_RESOLUTION|>--- conflicted
+++ resolved
@@ -74,11 +74,7 @@
         self._collect_and_validate_inchikeys()
         self.dim = dim
 
-<<<<<<< HEAD
-    def _collect_inchikeys(self):
-=======
     def _collect_and_validate_inchikeys(self):
->>>>>>> 2511dc28
         """Collect all inchikeys14 (first 14 characters) of all binned_spectrums
         and check if all are present in the reference scores as well.
         """
